<<<<<<< HEAD
struct EulerEqnsScaling{T,Q1<:Unitful.Length{T},Q2<:Density{T},Q3<:Velocity{T}}
    x_0::Q1
    ρ_0::Q2
    v_0::Q3
end

length_scale(c::EulerEqnsScaling) = c.x_0
density_scale(c::EulerEqnsScaling) = c.ρ_0
velocity_scale(c::EulerEqnsScaling) = c.v_0
time_scale(c::EulerEqnsScaling) = length_scale(c) / velocity_scale(c)
pressure_scale(c::EulerEqnsScaling) = density_scale(c) * velocity_scale(c)^2
energy_density_scale(c::EulerEqnsScaling) = pressure_scale(c) # wow the magic of inviscid flow
body_force_scale(c::EulerEqnsScaling) = energy_density_scale(c) / length_scale(c)

function nondimensionalize(u::ConservedProps{N,T}, s) where {N,T}
    ρv = uconvert.(NoUnits, (u.ρv / (density_scale(s) * velocity_scale(s))))
    return SVector{N + 2,T}(
        uconvert(NoUnits, u.ρ / density_scale(s)),
        ρv...,
        uconvert(NoUnits, u.ρE / energy_density_scale(s)),
    )
end

function redimensionalize(u_star::SVector{N,T}, s) where {N,T}
    ρ = u_star[1] * density_scale(s)
    ρv = select_middle(u_star) * density_scale(s) * velocity_scale(s)
    ρE = u_star[N] * energy_density_scale(s)
    return ConservedProps(ρ, ρv, ρE)
end

function dimensionless_pressure(u_star::SVector{N,T}, gas::CaloricallyPerfectGas) where {N,T}
    ρv_star = select_middle(u_star)
    return (gas.γ - 1)*(u_star[N] - ρv_star ⋅ ρv_star / (2 * u_star[1]))
end

"""
    dimensionless_speed_of_sound(u_star, gas)

Compute the non-dimesionalized speed of sound `a_star` from the nondimesionalized state variable `u``
"""
function dimensionless_speed_of_sound(
    u_star::SVector{N,T},
    gas::CaloricallyPerfectGas,
) where {N,T}
    P_star = dimensionless_pressure(u_star, gas)
    return sqrt(gas.γ * (P_star / u_star[1]))
end

function dimensionless_mach_number(u_star::SVector{N, T}, gas::CaloricallyPerfectGas) where {N, T}
    a = dimensionless_speed_of_sound(u_star, gas)
    ρa = u_star[1] * a
    return select_middle(u_star) ./ ρa
end

"""
    dimensionless_total_enthalpy_density(u_star, gas)

Compute the dimensionless total enthalpy density `ρH_star` from the nondimesionalized state variable `u``
"""
function dimensionless_total_enthalpy_density(
    u_star::SVector{N,T},
    gas::CaloricallyPerfectGas,
) where {N,T}
    return u_star[N] + dimensionless_pressure(u_star, gas)
end


# do we need the multiple eigenvalues in the middle? I do not know...
"""
    eigenvalues_∇F_euler(u, dims, gas)

Computes the eigenvalues of the Jacobian of the Euler flux function in dimension `dim`.
"""
function eigenvalues_∇F_euler(u, dim, gas::CaloricallyPerfectGas)
    ρv = select_middle(u)
    v = ustrip.(ρv / u[1])
    a = ustrip(speed_of_sound(u[1], ρv, u[end], gas))
    return vcat_ρ_ρv_ρE_preserve_static(
        v[dim] - a,
        SVector(ntuple(Returns(v[dim]), length(v))),
        v[dim] + a,
    )
end

function eigenvalues_∇F_euler(
    u::ConservedProps{N,T,Q1,Q2,Q3},
    dim,
    gas::CaloricallyPerfectGas,
) where {N,T,Q1,Q2,Q3}
    v = ustrip.(ShockwaveProperties._units_v, velocity(u))
    a = ustrip(ShockwaveProperties._units_v, speed_of_sound(u, gas))
    return vcat_ρ_ρv_ρE_preserve_static(
        v[dim] - a,
        SVector(ntuple(Returns(v[dim]), N)),
        v[dim] + a,
    )
end

=======
>>>>>>> 417c5694
"""
    roe_parameter_vector(u, gas)

Switch from conservation properties `u` to ``[√ρ, √ρ ⋅ v..., √ρ ⋅ H ]``.
We compute enthalphy density `ρH` as the sum of internal energy density and pressure.

See Equations 10 and 11 in Roe.
"""
function roe_parameter_vector(u::ConservedProps, gas::CaloricallyPerfectGas)
    ρH = ustrip(u"J/m^3", total_enthalpy_density(u, gas))
    return SVector{n_space_dims(u) + 2}(
        ustrip(ShockwaveProperties._units_ρ, density(u)),
        ustrip.(ShockwaveProperties._units_ρv, momentum_density(u))...,
        ρH,
    ) / sqrt(ustrip(ShockwaveProperties._units_ρ, density(u)))
end

function roe_parameter_vector(u::SVector{N,T}, gas::CaloricallyPerfectGas) where {N,T}
    ρH = dimensionless_total_enthalpy_density(u, gas)
    w = setindex(u, ρH, N) / sqrt(u[1])
    return w
end

"""
    roe_matrix_eigenvalues(uL, uR, dims, gas)

Find the eigenvalues of the Roe matrix at the boundary determined by ``uL`` and ``uR``. 
"""
function roe_matrix_eigenvalues(uL, uR, dim, gas::CaloricallyPerfectGas)
    wL = roe_parameter_vector(uL, gas)
    wR = roe_parameter_vector(uR, gas)
    w̄ = (wL + wR) / 2
    v̄ = select_middle(w̄) / w̄[1]
    H̄ = w̄[end] / w̄[1]
    a = sqrt((gas.γ - 1) * (H̄ - (v̄ ⋅ v̄) / 2))
    return if v̄ isa SVector
        vcat(SVector(v̄[dim] - a), v̄[dim] * ones(typeof(v̄)), SVector(v̄[dim] + a))
    else
        vcat(v̄[dim] - a, fill(v̄[dim], length(v̄)), v̄[dim] + a)
    end
end

"""
    interface_signal_speeds(uL, uR, dim, gas)

Compute the left and right signal speeds at the interface between `uL` and `uR` in dimension `dim`.

Computed according to Einfeldt's approximations, listed as **2.24** in *Vides, Nkonga & Audit*. 
These compare the eigenvalues of the Jacobian of the flux function to the 
eigenvalues of the Roe matrix and pick the "faster" speed.
"""
function interface_signal_speeds(uL, uR, dim, gas::CaloricallyPerfectGas)
    λ_roe = roe_matrix_eigenvalues(uL, uR, dim, gas)
    λ_L = eigenvalues_∇F_euler(uL, dim, gas)
    λ_R = eigenvalues_∇F_euler(uR, dim, gas)
    # @assert length(λ_L) == length(λ_R) == length(λ_roe)
    # 2.24 from Vides, et al.
    s_L = min((min(λ...) for λ ∈ zip(λ_L, λ_roe))...)
    s_R = max((max(λ...) for λ ∈ zip(λ_roe, λ_R))...)
    return s_L, s_R
end

"""
    ϕ_hll(uL, uR, dim, gas)

Compute the HLL numerical flux across the L-R boundary.
- `uL`, `uR`: States on either side of the boundary
- `dim` : Direction to calculate F_hll
"""
function ϕ_hll(uL, uR, dim::Int, gas::CaloricallyPerfectGas)
    fL = select_space_dim(F_euler(uL, gas), dim)
    fR = select_space_dim(F_euler(uR, gas), dim)
    sL, sR = interface_signal_speeds(uL, uR, dim, gas)
    return ϕ_hll(uL, uR, @view(fL[:, dim]), @view(fR[:, dim]), sL, sR)
end

"""
    ϕ_hll(uL, uR, n, gas)

Compute the HLL numerical flux across the L-R boundary.
- `uL`, `uR`: States on either side of the boundary
- `n` : Direction normal to the boundary, points towards uR
"""
function ϕ_hll(uL, uR, n, gas)
    qL = project_state_to_normal(uL, n)
    qR = project_state_to_normal(uR, n)
    fL = F_euler(qL, gas)[:, 1]
    fR = F_euler(qR, gas)[:, 1]
    sL, sR = interface_signal_speeds(qL, qR, 1, gas)
    return ϕ_hll(qL, qR, fL, fR, sL, sR)
end

"""
    ϕ_hll(uL, u̇L, uR, u̇R, dim, gas)

Compute the Jacobian-vector product of `ϕ_hll` given seeds `u̇L` and `u̇R`.

`n` may either be an integer, for which `e1, e2, ` or `e3` will be used as the normal vector pointing towards `uR`, or a unit normal vector.
"""
function ϕ_hll_jvp(uL, u̇L, uR, u̇R, n, gas::CaloricallyPerfectGas)
    u_arg = vcat(uL, uR)
    # TODO how to seed values into ForwardDiff? We shouldn't have to create and multiply a matrix here.
    #   Although, multiplying a 4×8 matrix by an 8×1 vector shouldn't be too bad
    J = jacobian(fdiff_backend, u_arg, Constant(n), Constant(gas)) do u, n, gas
        # TODO remove svector requirement here.
        v1, v2 = split_svector(u)
        return ϕ_hll(v1, v2, n, gas)
    end
    return J * vcat(u̇L, u̇R)
end

"""
    ϕ_hll(uL, uR, fL, fR, dim, gas)

Compute the HLL numerical flux across the L-R boundary.
- `uL`, `uR`: States on either side of the boundary
- `fL`, `fR`: value of the flux function on either side of the boundary, if known.
- `dim`: Dimension in which to calculate the signal speeds.
"""
function ϕ_hll(uL, uR, fL, fR, dim::Int, gas::CaloricallyPerfectGas)
    sL, sR = interface_signal_speeds(uL, uR, dim, gas)
    return ϕ_hll(uL, uR, select_space_dim(fL, dim), select_space_dim(fR, dim), sL, sR)
end

"""
    ϕ_hll(uL, uR, fL, fR, sL, sR, dim, gas)

Compute the HLL numerical flux across the L-R boundary and correct for the supersonic case.
- `uL`, `uR`: States on either side of the boundary
- `fL`, `fR`: value of the flux function on either side of the boundary, if known.
- `sL`, `sR`: left and right signal speeds at the boundary, if known.

_Equation **2.20** from Vides et al._
"""
function ϕ_hll(uL, uR, fL, fR, sL, sR)
    @assert sL < sR
    # we leave this as an if statement to avoid many flops
    if sR < 0
        # flow only into left cell
        return fR
    elseif sL > 0
        # flow only into right cell
        return fL
    else
        # shared flow
        return (sR * fL - sL * fR + sR * sL * (uR - uL)) / (sR - sL)
    end
end<|MERGE_RESOLUTION|>--- conflicted
+++ resolved
@@ -1,104 +1,3 @@
-<<<<<<< HEAD
-struct EulerEqnsScaling{T,Q1<:Unitful.Length{T},Q2<:Density{T},Q3<:Velocity{T}}
-    x_0::Q1
-    ρ_0::Q2
-    v_0::Q3
-end
-
-length_scale(c::EulerEqnsScaling) = c.x_0
-density_scale(c::EulerEqnsScaling) = c.ρ_0
-velocity_scale(c::EulerEqnsScaling) = c.v_0
-time_scale(c::EulerEqnsScaling) = length_scale(c) / velocity_scale(c)
-pressure_scale(c::EulerEqnsScaling) = density_scale(c) * velocity_scale(c)^2
-energy_density_scale(c::EulerEqnsScaling) = pressure_scale(c) # wow the magic of inviscid flow
-body_force_scale(c::EulerEqnsScaling) = energy_density_scale(c) / length_scale(c)
-
-function nondimensionalize(u::ConservedProps{N,T}, s) where {N,T}
-    ρv = uconvert.(NoUnits, (u.ρv / (density_scale(s) * velocity_scale(s))))
-    return SVector{N + 2,T}(
-        uconvert(NoUnits, u.ρ / density_scale(s)),
-        ρv...,
-        uconvert(NoUnits, u.ρE / energy_density_scale(s)),
-    )
-end
-
-function redimensionalize(u_star::SVector{N,T}, s) where {N,T}
-    ρ = u_star[1] * density_scale(s)
-    ρv = select_middle(u_star) * density_scale(s) * velocity_scale(s)
-    ρE = u_star[N] * energy_density_scale(s)
-    return ConservedProps(ρ, ρv, ρE)
-end
-
-function dimensionless_pressure(u_star::SVector{N,T}, gas::CaloricallyPerfectGas) where {N,T}
-    ρv_star = select_middle(u_star)
-    return (gas.γ - 1)*(u_star[N] - ρv_star ⋅ ρv_star / (2 * u_star[1]))
-end
-
-"""
-    dimensionless_speed_of_sound(u_star, gas)
-
-Compute the non-dimesionalized speed of sound `a_star` from the nondimesionalized state variable `u``
-"""
-function dimensionless_speed_of_sound(
-    u_star::SVector{N,T},
-    gas::CaloricallyPerfectGas,
-) where {N,T}
-    P_star = dimensionless_pressure(u_star, gas)
-    return sqrt(gas.γ * (P_star / u_star[1]))
-end
-
-function dimensionless_mach_number(u_star::SVector{N, T}, gas::CaloricallyPerfectGas) where {N, T}
-    a = dimensionless_speed_of_sound(u_star, gas)
-    ρa = u_star[1] * a
-    return select_middle(u_star) ./ ρa
-end
-
-"""
-    dimensionless_total_enthalpy_density(u_star, gas)
-
-Compute the dimensionless total enthalpy density `ρH_star` from the nondimesionalized state variable `u``
-"""
-function dimensionless_total_enthalpy_density(
-    u_star::SVector{N,T},
-    gas::CaloricallyPerfectGas,
-) where {N,T}
-    return u_star[N] + dimensionless_pressure(u_star, gas)
-end
-
-
-# do we need the multiple eigenvalues in the middle? I do not know...
-"""
-    eigenvalues_∇F_euler(u, dims, gas)
-
-Computes the eigenvalues of the Jacobian of the Euler flux function in dimension `dim`.
-"""
-function eigenvalues_∇F_euler(u, dim, gas::CaloricallyPerfectGas)
-    ρv = select_middle(u)
-    v = ustrip.(ρv / u[1])
-    a = ustrip(speed_of_sound(u[1], ρv, u[end], gas))
-    return vcat_ρ_ρv_ρE_preserve_static(
-        v[dim] - a,
-        SVector(ntuple(Returns(v[dim]), length(v))),
-        v[dim] + a,
-    )
-end
-
-function eigenvalues_∇F_euler(
-    u::ConservedProps{N,T,Q1,Q2,Q3},
-    dim,
-    gas::CaloricallyPerfectGas,
-) where {N,T,Q1,Q2,Q3}
-    v = ustrip.(ShockwaveProperties._units_v, velocity(u))
-    a = ustrip(ShockwaveProperties._units_v, speed_of_sound(u, gas))
-    return vcat_ρ_ρv_ρE_preserve_static(
-        v[dim] - a,
-        SVector(ntuple(Returns(v[dim]), N)),
-        v[dim] + a,
-    )
-end
-
-=======
->>>>>>> 417c5694
 """
     roe_parameter_vector(u, gas)
 
