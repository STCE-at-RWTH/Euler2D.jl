using Euler2D
using LinearAlgebra
using Unitful
using ShockwaveProperties
using StaticArrays

# the Unitful package likes to come up with wacky units that are dimensionally equivalent to standard metric ones
# this just "launders" these creative ones back to metric base units
# TODO make sure promoting unitful state types between each other works out.
function launder_units(pp)
    c1 = ConservedProps(pp, DRY_AIR)
    v1 = state_to_vector(c1)
    return ConservedProps(v1)
end

ambient = launder_units(PrimitiveProps(0.662, (4.0, 0.0), 220.0))
<<<<<<< HEAD
=======

x0 = 1.0u"m"
a0 = speed_of_sound(ambient, DRY_AIR)
ρ0 = density(ambient)

scale = EulerEqnsScaling(x0, ρ0, a0)
>>>>>>> 5b05588f

bc_right = SupersonicInflow(ambient, DRY_AIR)
bc_fix = FixedPhantomOutside(ambient)
bcs = (
    ExtrapolateToPhantom(), # north 
    ExtrapolateToPhantom(), # south
    ExtrapolateToPhantom(), # east
    ExtrapolateToPhantom(), # west
    StrongWall(), # walls
)
bounds = ((-2.0, 0.0), (-1.5, 1.5))
just_circle = [CircularObstacle((0.0, 0.0), 0.75)]
<<<<<<< HEAD

# adjust this parameter if you want to change the resolution
#   75 x 150 also gives reasonable results
#   400 x 600 generates a real good picture
ncells = (200,300)
=======
just_triangle = [TriangularObstacle((-0.75, 0.0), (1.0, 1.0), (1.0, -1.0))]
just_square = [RectangularObstacle(SVector(0.0, 0.0), SVector(0.5, 0.5))]
ncells = (50, 75)
>>>>>>> 5b05588f

##

Euler2D.simulate_euler_equations_cells(
    1.0,
    bcs,
    just_circle,
    bounds,
    ncells;
    gas = DRY_AIR,
<<<<<<< HEAD
    info_frequency = 10,
=======
    scale = scale,
    info_frequency = 5,
>>>>>>> 5b05588f
    write_frequency = 5,
    max_tsteps = 1000,
    output_tag = "circular_obstacle_radius_1",
    output_channel_size = 2,
    tasks_per_axis = 2,
) do (x, y)
    ambient
<<<<<<< HEAD
end;
=======
end;

# Euler2D.simulate_euler_equations_cells(
#     1.0,
#     bcs,
#     just_circle,
#     bounds,
#     ncells;
#     gas = DRY_AIR,
#     info_frequency = 25,
#     write_frequency = 100,
#     max_tsteps = 25000,
#     output_tag = "circular_obstacle_longtime",
#     output_channel_size = 2,
#     tasks_per_axis = 4,
# ) do (x, y)
#     ambient
# end;
>>>>>>> 5b05588f
<|MERGE_RESOLUTION|>--- conflicted
+++ resolved
@@ -14,15 +14,12 @@
 end
 
 ambient = launder_units(PrimitiveProps(0.662, (4.0, 0.0), 220.0))
-<<<<<<< HEAD
-=======
 
 x0 = 1.0u"m"
 a0 = speed_of_sound(ambient, DRY_AIR)
 ρ0 = density(ambient)
 
 scale = EulerEqnsScaling(x0, ρ0, a0)
->>>>>>> 5b05588f
 
 bc_right = SupersonicInflow(ambient, DRY_AIR)
 bc_fix = FixedPhantomOutside(ambient)
@@ -35,17 +32,9 @@
 )
 bounds = ((-2.0, 0.0), (-1.5, 1.5))
 just_circle = [CircularObstacle((0.0, 0.0), 0.75)]
-<<<<<<< HEAD
-
-# adjust this parameter if you want to change the resolution
-#   75 x 150 also gives reasonable results
-#   400 x 600 generates a real good picture
-ncells = (200,300)
-=======
 just_triangle = [TriangularObstacle((-0.75, 0.0), (1.0, 1.0), (1.0, -1.0))]
 just_square = [RectangularObstacle(SVector(0.0, 0.0), SVector(0.5, 0.5))]
 ncells = (50, 75)
->>>>>>> 5b05588f
 
 ##
 
@@ -56,12 +45,8 @@
     bounds,
     ncells;
     gas = DRY_AIR,
-<<<<<<< HEAD
-    info_frequency = 10,
-=======
     scale = scale,
     info_frequency = 5,
->>>>>>> 5b05588f
     write_frequency = 5,
     max_tsteps = 1000,
     output_tag = "circular_obstacle_radius_1",
@@ -69,9 +54,6 @@
     tasks_per_axis = 2,
 ) do (x, y)
     ambient
-<<<<<<< HEAD
-end;
-=======
 end;
 
 # Euler2D.simulate_euler_equations_cells(
@@ -89,5 +71,4 @@
 #     tasks_per_axis = 4,
 # ) do (x, y)
 #     ambient
-# end;
->>>>>>> 5b05588f
+# end;