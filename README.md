--- conflicted
+++ resolved
@@ -1,25 +1,14 @@
 # Euler2D.jl
 
-<<<<<<< HEAD
-An FVM solver for the Euler equations using the Harten-Lax-van Leer numerical scheme.
-
-## Solving the Euler Equations
-
-The package provides two types of simulations:
-
-- `EulerSim{N, NAXES, T}` and `simulate_euler_equations` to simulate the solution to the Euler equations on a regular cartesian grid in `N` dimensions.
-- `CellBasedEulerSim{T, Q1, Q2, Q3}` and `simulate_euler_equations_cells` to simulate the solution to the euler equations on a regular grid in two dimensions, with the option to include solid boundaries inside the computational domain.
-=======
 This package provides an implementation of an HLL solver for the Euler equations. The purpose of the project is to support STCE's teaching efforts and research into differentiable programming.
 
 On the research front, [Trixi.jl](https://github.com/trixi-framework/Trixi.jl) is likely the next piece of software to study.
 
 ## Usage
 
-This package exports `simulate_euler_equations`, which simulates the Euler equations in 1, 2, and 3 dimensions. See the documentation for more details.
+This package exports `simulate_euler_equations`, which simulates the Euler equations in 1, 2, and 3 dimensions. See the documentation for more details. This package also exports `load_euler_sim`, for loading the data files written during simulation.
 
-This package also exports `load_euler_sim`, for loading the data files written during simulation.
->>>>>>> 9d81263d
+This package exports `simulate_euler_equations_cells`, which simulations solutions to the Euler equations using a cell list in two dimensions. Simple obstacles are implemented for this system.
 
 ## Scripts
 
